--- conflicted
+++ resolved
@@ -6,12 +6,10 @@
 
 ##### Enhancements
 
-<<<<<<< HEAD
 * Make `trailing_comma` rule autocorrectable.  
   [Samuel Susla](https://github.com/sammy-SC)
   [Jeremy David Giesbrecht](https://github.com/SDGGiesbrecht)
   [#1326](https://github.com/realm/SwiftLint/issues/1326)
-=======
 * None.
 
 ##### Bug Fixes
@@ -61,7 +59,6 @@
 * Support compiling with Xcode 8.3 and Swift 3.1.  
   [Keith Smiley](https://github.com/keith)
 
->>>>>>> d1cebe42
 * Fix false positives on `for_where` rule and skip violation on
   complex conditions.  
   [Marcelo Fabri](https://github.com/marcelofabri)
